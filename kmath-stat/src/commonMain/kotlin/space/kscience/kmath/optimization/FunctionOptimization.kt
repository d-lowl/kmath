/*
 * Copyright 2018-2021 KMath contributors.
 * Use of this source code is governed by the Apache 2.0 license that can be found in the license/LICENSE.txt file.
 */

package space.kscience.kmath.optimization

import space.kscience.kmath.expressions.*
import space.kscience.kmath.misc.FeatureSet
import space.kscience.kmath.operations.ExtendedField
import space.kscience.kmath.structures.Buffer
import space.kscience.kmath.structures.indices

public class OptimizationValue<T>(public val value: T) : OptimizationFeature{
    override fun toString(): String = "Value($value)"
}

public enum class FunctionOptimizationTarget : OptimizationFeature {
    MAXIMIZE,
    MINIMIZE
}

<<<<<<< HEAD
public class FunctionOptimization<T>(
    override val features: FeatureSet<OptimizationFeature>,
    public val expression: DifferentiableExpression<T, Expression<T>>,
) : OptimizationProblem{
=======
    /**
     * Set a differentiable expression as objective function as function and gradient provider
     */
    public fun diffFunction(expression: DifferentiableExpression<T>)
>>>>>>> f2b7a08a

    public companion object{
        /**
         * Generate a chi squared expression from given x-y-sigma data and inline model. Provides automatic differentiation
         */
        public fun <T : Any, I : Any, A> chiSquaredExpression(
            autoDiff: AutoDiffProcessor<T, I, A, Expression<T>>,
            x: Buffer<T>,
            y: Buffer<T>,
            yErr: Buffer<T>,
            model: A.(I) -> I,
        ): DifferentiableExpression<T> where A : ExtendedField<I>, A : ExpressionAlgebra<T, I> {
            require(x.size == y.size) { "X and y buffers should be of the same size" }
            require(y.size == yErr.size) { "Y and yErr buffer should of the same size" }

            return autoDiff.process {
                var sum = zero

                x.indices.forEach {
                    val xValue = const(x[it])
                    val yValue = const(y[it])
                    val yErrValue = const(yErr[it])
                    val modelValue = model(xValue)
                    sum += ((yValue - modelValue) / yErrValue).pow(2)
                }

                sum
            }
        }
    }
}


public fun <T> FunctionOptimization<T>.withFeatures(
    vararg newFeature: OptimizationFeature,
): FunctionOptimization<T> = FunctionOptimization(
    features.with(*newFeature),
    expression,
)

/**
 * Optimize differentiable expression using specific [optimizer] form given [startingPoint]
 */
<<<<<<< HEAD
public suspend fun <T : Any> DifferentiableExpression<T, Expression<T>>.optimizeWith(
    optimizer: Optimizer<FunctionOptimization<T>>,
    startingPoint: Map<Symbol, T>,
    vararg features: OptimizationFeature,
): FunctionOptimization<T> {
    val problem = FunctionOptimization<T>(FeatureSet.of(OptimizationStartPoint(startingPoint), *features), this)
    return optimizer.process(problem)
}
=======
public fun <T : Any, F : FunctionOptimization<T>> DifferentiableExpression<T>.optimizeWith(
    factory: OptimizationProblemFactory<T, F>,
    vararg symbols: Symbol,
    configuration: F.() -> Unit,
): OptimizationResult<T> {
    require(symbols.isNotEmpty()) { "Must provide a list of symbols for optimization" }
    val problem = factory(symbols.toList(), configuration)
    problem.diffFunction(this)
    return problem.optimize()
}
>>>>>>> f2b7a08a
<|MERGE_RESOLUTION|>--- conflicted
+++ resolved
@@ -20,17 +20,10 @@
     MINIMIZE
 }
 
-<<<<<<< HEAD
 public class FunctionOptimization<T>(
     override val features: FeatureSet<OptimizationFeature>,
-    public val expression: DifferentiableExpression<T, Expression<T>>,
+    public val expression: DifferentiableExpression<T>,
 ) : OptimizationProblem{
-=======
-    /**
-     * Set a differentiable expression as objective function as function and gradient provider
-     */
-    public fun diffFunction(expression: DifferentiableExpression<T>)
->>>>>>> f2b7a08a
 
     public companion object{
         /**
@@ -74,7 +67,6 @@
 /**
  * Optimize differentiable expression using specific [optimizer] form given [startingPoint]
  */
-<<<<<<< HEAD
 public suspend fun <T : Any> DifferentiableExpression<T, Expression<T>>.optimizeWith(
     optimizer: Optimizer<FunctionOptimization<T>>,
     startingPoint: Map<Symbol, T>,
@@ -83,15 +75,3 @@
     val problem = FunctionOptimization<T>(FeatureSet.of(OptimizationStartPoint(startingPoint), *features), this)
     return optimizer.process(problem)
 }
-=======
-public fun <T : Any, F : FunctionOptimization<T>> DifferentiableExpression<T>.optimizeWith(
-    factory: OptimizationProblemFactory<T, F>,
-    vararg symbols: Symbol,
-    configuration: F.() -> Unit,
-): OptimizationResult<T> {
-    require(symbols.isNotEmpty()) { "Must provide a list of symbols for optimization" }
-    val problem = factory(symbols.toList(), configuration)
-    problem.diffFunction(this)
-    return problem.optimize()
-}
->>>>>>> f2b7a08a
