--- conflicted
+++ resolved
@@ -2,15 +2,9 @@
     id("ru.mipt.npm.project")
 }
 
-<<<<<<< HEAD
-val kmathVersion: String by extra("0.2.0-dev-1")
+val kmathVersion: String by extra("0.2.0-dev-2")
 val bintrayRepo: String by extra("kscience")
 val githubProject: String by extra("kmath")
-=======
-val kmathVersion by extra("0.2.0-dev-2")
-val bintrayRepo by extra("kscience")
-val githubProject by extra("kmath")
->>>>>>> 431b5745
 
 allprojects {
     repositories {
@@ -28,6 +22,6 @@
     if (name.startsWith("kmath")) apply<ru.mipt.npm.gradle.KSciencePublishPlugin>()
 }
 
-readme{
+readme {
     readmeTemplate = file("docs/templates/README-TEMPLATE.md")
 }