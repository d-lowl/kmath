<<<<<<< HEAD
=======
import org.jetbrains.dokka.gradle.DokkaTask
import ru.mipt.npm.gradle.KSciencePublishingPlugin
import java.net.URL

>>>>>>> 570642e5
plugins {
    id("ru.mipt.npm.gradle.project")
}

allprojects {
    repositories {
        jcenter()
        maven("https://clojars.org/repo")
        maven("https://dl.bintray.com/egor-bogomolov/astminer/")
        maven("https://dl.bintray.com/kotlin/kotlin-eap")
        maven("https://dl.bintray.com/kotlin/kotlinx")
        maven("https://dl.bintray.com/mipt-npm/dev")
        maven("https://dl.bintray.com/mipt-npm/kscience")
        maven("https://jitpack.io")
        maven("http://logicrunch.research.it.uu.se/maven/")
        mavenCentral()
    }

    group = "space.kscience"
    version = "0.3.0-dev-4"
}

subprojects {
<<<<<<< HEAD
    if (name.startsWith("kmath")) apply(plugin = "maven-publish")
=======
    if (name.startsWith("kmath")) apply<KSciencePublishingPlugin>()

    afterEvaluate {
        tasks.withType<DokkaTask> {
            dokkaSourceSets.all {
                val readmeFile = File(this@subprojects.projectDir, "./README.md")
                if (readmeFile.exists())
                    includes.setFrom(includes + readmeFile.absolutePath)

                arrayOf(
                    "http://ejml.org/javadoc/",
                    "https://commons.apache.org/proper/commons-math/javadocs/api-3.6.1/",
                    "https://deeplearning4j.org/api/latest/"
                ).map { URL("${it}package-list") to URL(it) }.forEach { (a, b) ->
                    externalDocumentationLink {
                        packageListUrl.set(a)
                        url.set(b)
                    }
                }
            }
        }
    }
>>>>>>> 570642e5
}

readme {
    readmeTemplate = file("docs/templates/README-TEMPLATE.md")
}

ksciencePublish {
    github("kmath")
    space()
    sonatype()
}

apiValidation {
    nonPublicMarkers.add("space.kscience.kmath.misc.UnstableKMathAPI")
}<|MERGE_RESOLUTION|>--- conflicted
+++ resolved
@@ -1,10 +1,7 @@
-<<<<<<< HEAD
-=======
 import org.jetbrains.dokka.gradle.DokkaTask
 import ru.mipt.npm.gradle.KSciencePublishingPlugin
 import java.net.URL
 
->>>>>>> 570642e5
 plugins {
     id("ru.mipt.npm.gradle.project")
 }
@@ -28,9 +25,6 @@
 }
 
 subprojects {
-<<<<<<< HEAD
-    if (name.startsWith("kmath")) apply(plugin = "maven-publish")
-=======
     if (name.startsWith("kmath")) apply<KSciencePublishingPlugin>()
 
     afterEvaluate {
@@ -53,7 +47,6 @@
             }
         }
     }
->>>>>>> 570642e5
 }
 
 readme {
