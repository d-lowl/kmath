<<<<<<< HEAD
plugins { id("ru.mipt.npm.publish") apply false }
=======
import org.jetbrains.kotlin.gradle.dsl.KotlinProjectExtension
import scientifik.ScientifikPublishPlugin

>>>>>>> 51b7d4e7
plugins {
    id("scientifik.publish") apply false
    id("org.jetbrains.changelog") version "0.4.0"
}

val kmathVersion by extra("0.1.4")
val bintrayRepo by extra("scientifik")
val githubProject by extra("kmath")

allprojects {
    repositories {
        jcenter()
        maven("https://dl.bintray.com/kotlin/kotlinx")
        maven("https://dl.bintray.com/hotkeytlt/maven")
    }

    group = "kscience.kmath"
    version = kmathVersion
<<<<<<< HEAD
}

subprojects { if (name.startsWith("kmath")) apply(plugin = "ru.mipt.npm.publish") }
=======

    afterEvaluate {
        extensions.findByType<KotlinProjectExtension>()?.run {
            sourceSets.all {
                languageSettings.useExperimentalAnnotation("kotlin.contracts.ExperimentalContracts")
            }
        }
    }
}

subprojects {
    if (name.startsWith("kmath"))
        apply<ScientifikPublishPlugin>()
}
>>>>>>> 51b7d4e7
<|MERGE_RESOLUTION|>--- conflicted
+++ resolved
@@ -1,10 +1,4 @@
-<<<<<<< HEAD
 plugins { id("ru.mipt.npm.publish") apply false }
-=======
-import org.jetbrains.kotlin.gradle.dsl.KotlinProjectExtension
-import scientifik.ScientifikPublishPlugin
-
->>>>>>> 51b7d4e7
 plugins {
     id("scientifik.publish") apply false
     id("org.jetbrains.changelog") version "0.4.0"
@@ -23,11 +17,6 @@
 
     group = "kscience.kmath"
     version = kmathVersion
-<<<<<<< HEAD
-}
-
-subprojects { if (name.startsWith("kmath")) apply(plugin = "ru.mipt.npm.publish") }
-=======
 
     afterEvaluate {
         extensions.findByType<KotlinProjectExtension>()?.run {
@@ -38,8 +27,4 @@
     }
 }
 
-subprojects {
-    if (name.startsWith("kmath"))
-        apply<ScientifikPublishPlugin>()
-}
->>>>>>> 51b7d4e7
+subprojects { if (name.startsWith("kmath")) apply(plugin = "ru.mipt.npm.publish") }