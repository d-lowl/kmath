[![JetBrains Research](https://jb.gg/badges/research.svg)](https://confluence.jetbrains.com/display/ALL/JetBrains+on+GitHub)
[![DOI](https://zenodo.org/badge/129486382.svg)](https://zenodo.org/badge/latestdoi/129486382)

![Gradle build](https://github.com/mipt-npm/kmath/workflows/Gradle%20build/badge.svg)

Bintray:        [ ![Download](https://api.bintray.com/packages/mipt-npm/kscience/kmath-core/images/download.svg) ](https://bintray.com/mipt-npm/kscience/kmath-core/_latestVersion)

Bintray-dev:    [ ![Download](https://api.bintray.com/packages/mipt-npm/dev/kmath-core/images/download.svg) ](https://bintray.com/mipt-npm/dev/kmath-core/_latestVersion)

# KMath
Could be pronounced as `key-math`.
The Kotlin MATHematics library is intended as a Kotlin-based analog to Python's `numpy` library. In contrast to `numpy` and `scipy` it is modular and has a lightweight core.

## Publications
* [A conceptual article about context-oriented design](https://proandroiddev.com/an-introduction-context-oriented-programming-in-kotlin-2e79d316b0a2)
* [Another article about context-oriented design](https://proandroiddev.com/diving-deeper-into-context-oriented-programming-in-kotlin-3ecb4ec38814)
* [ACAT 2019 conference paper](https://aip.scitation.org/doi/abs/10.1063/1.5130103)

# Goal
* Provide a flexible and powerful API to work with mathematics abstractions in Kotlin-multiplatform (JVM and JS for now and Native in future). 
* Provide basic multiplatform implementations for those abstractions (without significant performance optimization).
* Provide bindings and wrappers with those abstractions for popular optimized platform libraries.

## Non-goals
* Be like Numpy. It was the idea at the beginning, but we decided that we can do better in terms of API.
* Provide best performance out of the box. We have specialized libraries for that. Need only API wrappers for them.
* Cover all cases as immediately and in one bundle. We will modularize everything and add new features gradually.
* Provide specialized behavior in the core. API is made generic on purpose, so one needs to specialize for types, like for `Double` in the core. For that we will have specialization modules like `for-real`, which will give better experience for those, who want to work with specific types.

## Features

Actual feature list is [here](doc/features.md)

* **Algebra**
    * Algebraic structures like rings, spaces and field (**TODO** add example to wiki)
    * Basic linear algebra operations (sums, products, etc.), backed by the `Space` API.
    * Complex numbers backed by the `Field` API (meaning that they will be usable in any structure like vectors and N-dimensional arrays).
    * Advanced linear algebra operations like matrix inversion and LU decomposition.

* **Array-like structures** Full support of many-dimensional array-like structures 
including mixed arithmetic operations and function operations over arrays and numbers (with the added benefit of static type checking).

* **Expressions** By writing a single mathematical expression
once, users will be able to apply different types of objects to the expression by providing a context. Expressions
can be used for a wide variety of purposes from high performance calculations to code generation.

* **Histograms** Fast multi-dimensional histograms.

* **Streaming** Streaming operations on mathematical objects and objects buffers.

* **Type-safe dimensions** Type-safe dimensions for matrix operations.

* **Commons-math wrapper** It is planned to gradually wrap most parts of [Apache commons-math](http://commons.apache.org/proper/commons-math/)
                           library in Kotlin code and maybe rewrite some parts to better suit the Kotlin programming paradigm, however there is no fixed roadmap for that. Feel free
                           to submit a feature request if you want something to be done first.
<<<<<<< HEAD

=======
                           
>>>>>>> 68845b7a
## Planned features

* **Messaging** A mathematical notation to support multi-language and multi-node communication for mathematical tasks.

* **Array statistics** 

* **Integration** Univariate and multivariate integration framework.

* **Probability and distributions**

* **Fitting** Non-linear curve fitting facilities

## Multi-platform support

KMath is developed as a multi-platform library, which means that most of interfaces are declared in the [common module](kmath-core/src/commonMain). Implementation is also done in the common module wherever possible. In some cases, features are delegated to platform-specific implementations even if they could be done in the common module for performance reasons. Currently, the JVM is the main focus of development, however Kotlin/Native and Kotlin/JS contributions are also welcome.

## Performance

Calculation performance is one of major goals of KMath in the future, but in some cases it is not possible to achieve both performance and flexibility. We expect to focus on creating convenient universal API first and then work on increasing performance for specific cases. We expect the worst KMath benchmarks will perform better than native Python, but worse than optimized native/SciPy (mostly due to boxing operations on primitive numbers). The best performance of optimized parts could be better than SciPy.

### Dependency

Release artifacts are accessible from bintray with following configuration (see documentation for [kotlin-multiplatform](https://kotlinlang.org/docs/reference/multiplatform.html) form more details):

```kotlin
repositories{
    maven("https://dl.bintray.com/mipt-npm/kscience")
}

dependencies{
    api("kscience.kmath:kmath-core:${kmathVersion}")
    //api("kscience.kmath:kmath-core-jvm:${kmathVersion}") for jvm-specific version
}
```

Gradle `6.0+` is required for multiplatform artifacts.

### Development

Development builds are accessible from the reposirtory 
```kotlin
repositories{
    maven("https://dl.bintray.com/mipt-npm/dev")
}
```
with the same artifact names.

## Contributing

The project requires a lot of additional work. Please feel free to contribute in any way and propose new features.<|MERGE_RESOLUTION|>--- conflicted
+++ resolved
@@ -53,11 +53,7 @@
 * **Commons-math wrapper** It is planned to gradually wrap most parts of [Apache commons-math](http://commons.apache.org/proper/commons-math/)
                            library in Kotlin code and maybe rewrite some parts to better suit the Kotlin programming paradigm, however there is no fixed roadmap for that. Feel free
                            to submit a feature request if you want something to be done first.
-<<<<<<< HEAD
-
-=======
                            
->>>>>>> 68845b7a
 ## Planned features
 
 * **Messaging** A mathematical notation to support multi-language and multi-node communication for mathematical tasks.
