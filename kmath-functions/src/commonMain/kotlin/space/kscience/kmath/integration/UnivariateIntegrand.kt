--- conflicted
+++ resolved
@@ -5,17 +5,7 @@
 
 package space.kscience.kmath.integration
 
-import space.kscience.kmath.misc.FeatureSet
 import space.kscience.kmath.misc.UnstableKMathAPI
-<<<<<<< HEAD
-import kotlin.jvm.JvmInline
-
-
-public class UnivariateIntegrand<T : Any> internal constructor(
-    override val features: FeatureSet<IntegrandFeature>,
-    public val function: (Double) -> T,
-) : Integrand
-=======
 import space.kscience.kmath.structures.Buffer
 import space.kscience.kmath.structures.DoubleBuffer
 import kotlin.reflect.KClass
@@ -32,16 +22,16 @@
 
     public operator fun <F : IntegrandFeature> plus(pair: Pair<KClass<out F>, F>): UnivariateIntegrand<T> =
         UnivariateIntegrand(featureMap + pair, function)
->>>>>>> 12805712
 
-public fun <T : Any> UnivariateIntegrand<T>.with(vararg newFeatures: IntegrandFeature): UnivariateIntegrand<T> =
-    UnivariateIntegrand(features.with(*newFeatures), function)
+    public operator fun <F : IntegrandFeature> plus(feature: F): UnivariateIntegrand<T> =
+        plus(feature::class to feature)
+}
 
 @Suppress("FunctionName")
 public fun <T : Any> UnivariateIntegrand(
     function: (Double) -> T,
     vararg features: IntegrandFeature,
-): UnivariateIntegrand<T> = UnivariateIntegrand(FeatureSet.of(*features), function)
+): UnivariateIntegrand<T> = UnivariateIntegrand(features.associateBy { it::class }, function)
 
 public typealias UnivariateIntegrator<T> = Integrator<UnivariateIntegrand<T>>
 
@@ -99,15 +89,8 @@
 public fun <T : Any> UnivariateIntegrator<T>.integrate(
     range: ClosedRange<Double>,
     vararg features: IntegrandFeature,
-<<<<<<< HEAD
-    function: (Double) -> Double,
-): Double = process(
-    UnivariateIntegrand(function, IntegrationRange(range), *features)
-).value ?: error("Unexpected: no value after integration.")
-=======
     function: (Double) -> T,
 ): UnivariateIntegrand<T> = integrate(UnivariateIntegrand(function, IntegrationRange(range), *features))
->>>>>>> 12805712
 
 /**
  * A shortcut method to integrate a [function] in [range] with additional [features].
@@ -124,11 +107,5 @@
         featureBuilder()
         add(IntegrationRange(range))
     }
-<<<<<<< HEAD
-    return process(
-        UnivariateIntegrand(function, *features.toTypedArray())
-    ).value ?: error("Unexpected: no value after integration.")
-=======
     return integrate(UnivariateIntegrand(function, *features.toTypedArray()))
->>>>>>> 12805712
 }