/*
 * Copyright 2018-2021 KMath contributors.
 * Use of this source code is governed by the Apache 2.0 license that can be found in the license/LICENSE.txt file.
 */

package space.kscience.kmath.kotlingrad

import edu.umontreal.kotlingrad.api.SFun
import edu.umontreal.kotlingrad.api.SVar
import space.kscience.kmath.expressions.*
import space.kscience.kmath.operations.NumericAlgebra

/**
 * Represents [MST] based [DifferentiableExpression] relying on [Kotlin∇](https://github.com/breandan/kotlingrad).
 *
 * The principle of this API is converting the [mst] to an [SFun], differentiating it with Kotlin∇, then converting
 * [SFun] back to [MST].
 *
 * @param T The type of number.
 * @param A The [NumericAlgebra] of [T].
 * @property algebra The [A] instance.
 * @property mst The [MST] node.
 */
public class KotlingradExpression<T : Number, A : NumericAlgebra<T>>(
    public val algebra: A,
    public val mst: MST,
) : SpecialDifferentiableExpression<T, KotlingradExpression<T, A>> {
    override fun invoke(arguments: Map<Symbol, T>): T = mst.interpret(algebra, arguments)

<<<<<<< HEAD
    public override fun derivativeOrNull(
        symbols: List<Symbol>,
    ): KotlingradExpression<T, A> = KotlingradExpression(
        algebra,
        symbols.map(Symbol::identity)
            .map(MstNumericAlgebra::bindSymbol)
            .map<Symbol, SVar<KMathNumber<T, A>>>(Symbol::toSVar)
            .fold(mst.toSFun(), SFun<KMathNumber<T, A>>::d)
            .toMst(),
    )
}

/**
 * A diff processor using [MST] to Kotlingrad converter
 */
public class KotlingradProcessor<T : Number, A : NumericAlgebra<T>>(
    public val algebra: A,
) : AutoDiffProcessor<T, MST, MstExtendedField> {
    override fun differentiate(function: MstExtendedField.() -> MST): DifferentiableExpression<T> =
        MstExtendedField.function().toKotlingradExpression(algebra)
=======
    override fun derivativeOrNull(symbols: List<Symbol>): KotlingradExpression<T, A> =
        KotlingradExpression(
            algebra,
            symbols.map(Symbol::identity)
                .map(MstNumericAlgebra::bindSymbol)
                .map<Symbol, SVar<KMathNumber<T, A>>>(Symbol::toSVar)
                .fold(mst.toSFun(), SFun<KMathNumber<T, A>>::d)
                .toMst(),
        )
>>>>>>> ff1fee02
}

/**
 * Wraps this [MST] into [KotlingradExpression] in the context of [algebra].
 */
public fun <T : Number, A : NumericAlgebra<T>> MST.toKotlingradExpression(algebra: A): KotlingradExpression<T, A> =
    KotlingradExpression(algebra, this)<|MERGE_RESOLUTION|>--- conflicted
+++ resolved
@@ -27,8 +27,7 @@
 ) : SpecialDifferentiableExpression<T, KotlingradExpression<T, A>> {
     override fun invoke(arguments: Map<Symbol, T>): T = mst.interpret(algebra, arguments)
 
-<<<<<<< HEAD
-    public override fun derivativeOrNull(
+    override fun derivativeOrNull(
         symbols: List<Symbol>,
     ): KotlingradExpression<T, A> = KotlingradExpression(
         algebra,
@@ -48,17 +47,6 @@
 ) : AutoDiffProcessor<T, MST, MstExtendedField> {
     override fun differentiate(function: MstExtendedField.() -> MST): DifferentiableExpression<T> =
         MstExtendedField.function().toKotlingradExpression(algebra)
-=======
-    override fun derivativeOrNull(symbols: List<Symbol>): KotlingradExpression<T, A> =
-        KotlingradExpression(
-            algebra,
-            symbols.map(Symbol::identity)
-                .map(MstNumericAlgebra::bindSymbol)
-                .map<Symbol, SVar<KMathNumber<T, A>>>(Symbol::toSVar)
-                .fold(mst.toSFun(), SFun<KMathNumber<T, A>>::d)
-                .toMst(),
-        )
->>>>>>> ff1fee02
 }
 
 /**
