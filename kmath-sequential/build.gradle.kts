plugins {
    kotlin("multiplatform")
<<<<<<< HEAD
    id("kotlinx-atomicfu") version "0.12.4"
=======
    id("kotlinx-atomicfu")
>>>>>>> e30337e1
}

val atomicfuVersion: String by rootProject.extra

kotlin {
    jvm ()
    js()

    sourceSets.invoke {
        commonMain {
            dependencies {
                api(project(":kmath-core"))
                api(project(":kmath-coroutines"))
                compileOnly("org.jetbrains.kotlinx:atomicfu-common:${Ver.atomicfuVersion}")
            }
        }
<<<<<<< HEAD
        val jvmMain by getting {
=======
        commonTest {
            dependencies {
                implementation(kotlin("test-common"))
                implementation(kotlin("test-annotations-common"))
            }
        }
        "jvmMain" {
>>>>>>> e30337e1
            dependencies {
                compileOnly("org.jetbrains.kotlinx:atomicfu:${Ver.atomicfuVersion}")
            }
        }
<<<<<<< HEAD
        val jsMain by getting {
=======
        "jvmTest" {
>>>>>>> e30337e1
            dependencies {
                compileOnly("org.jetbrains.kotlinx:atomicfu-js:$atomicfuVersion")
            }
        }

    }
}

atomicfu {
    variant = "VH"
}<|MERGE_RESOLUTION|>--- conflicted
+++ resolved
@@ -1,10 +1,6 @@
 plugins {
     kotlin("multiplatform")
-<<<<<<< HEAD
-    id("kotlinx-atomicfu") version "0.12.4"
-=======
     id("kotlinx-atomicfu")
->>>>>>> e30337e1
 }
 
 val atomicfuVersion: String by rootProject.extra
@@ -13,36 +9,22 @@
     jvm ()
     js()
 
-    sourceSets.invoke {
-        commonMain {
+    sourceSets {
+        val commonMain by getting {
             dependencies {
                 api(project(":kmath-core"))
                 api(project(":kmath-coroutines"))
                 compileOnly("org.jetbrains.kotlinx:atomicfu-common:${Ver.atomicfuVersion}")
             }
         }
-<<<<<<< HEAD
         val jvmMain by getting {
-=======
-        commonTest {
-            dependencies {
-                implementation(kotlin("test-common"))
-                implementation(kotlin("test-annotations-common"))
-            }
-        }
-        "jvmMain" {
->>>>>>> e30337e1
             dependencies {
                 compileOnly("org.jetbrains.kotlinx:atomicfu:${Ver.atomicfuVersion}")
             }
         }
-<<<<<<< HEAD
         val jsMain by getting {
-=======
-        "jvmTest" {
->>>>>>> e30337e1
             dependencies {
-                compileOnly("org.jetbrains.kotlinx:atomicfu-js:$atomicfuVersion")
+                compileOnly("org.jetbrains.kotlinx:atomicfu-js:${Ver.atomicfuVersion}")
             }
         }
 
