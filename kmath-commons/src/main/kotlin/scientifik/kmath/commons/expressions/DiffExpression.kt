--- conflicted
+++ resolved
@@ -113,11 +113,7 @@
 /**
  * A context for [DiffExpression] (not to be confused with [DerivativeStructure])
  */
-<<<<<<< HEAD
-object DiffExpressionContext : ExpressionContext<Double, DiffExpression>, Field<DiffExpression> {
-=======
 object DiffExpressionAlgebra : ExpressionAlgebra<Double, DiffExpression>, Field<DiffExpression> {
->>>>>>> 09641a5c
     override fun variable(name: String, default: Double?) =
         DiffExpression { variable(name, default?.const()) }
 
