/*
 * Copyright 2018-2021 KMath contributors.
 * Use of this source code is governed by the Apache 2.0 license that can be found in the license/LICENSE.txt file.
 */

package space.kscience.kmath.commons.optimization

import kotlinx.coroutines.runBlocking
import space.kscience.kmath.commons.expressions.DSProcessor
import space.kscience.kmath.commons.expressions.DerivativeStructureExpression
import space.kscience.kmath.distributions.NormalDistribution
import space.kscience.kmath.expressions.Symbol.Companion.x
import space.kscience.kmath.expressions.Symbol.Companion.y
import space.kscience.kmath.expressions.symbol
import space.kscience.kmath.optimization.*
import space.kscience.kmath.stat.RandomGenerator
import kotlin.math.pow
import kotlin.test.Test

internal class OptimizeTest {
    val normal = DerivativeStructureExpression {
        exp(-bindSymbol(x).pow(2) / 2) + exp(-bindSymbol(y).pow(2) / 2)
    }

    @Test
<<<<<<< HEAD
    fun testGradientOptimization() = runBlocking {
        val result = normal.optimizeWith(CMOptimizer, x to 1.0, y to 1.0)
        println(result.resultPoint)
        println(result.resultValue)
=======
    fun testGradientOptimization() {
        val result = normal.optimize(x, y) {
            initialGuess(x to 1.0, y to 1.0)
            // no need to select optimizer. Gradient optimizer is used by default because gradients are provided by function.
        }
        println(result.point)
        println(result.value)
>>>>>>> ff1fee02
    }

    @Test
    fun testSimplexOptimization() = runBlocking {
        val result = normal.optimizeWith(CMOptimizer, x to 1.0, y to 1.0) {
            simplexSteps(x to 2.0, y to 0.5)
            //this sets simplex optimizer
        }

        println(result.resultPoint)
        println(result.resultValue)
    }

    @Test
    fun testCmFit() = runBlocking {
        val a by symbol
        val b by symbol
        val c by symbol

        val sigma = 1.0
        val generator = NormalDistribution(0.0, sigma)
        val chain = generator.sample(RandomGenerator.default(112667))
        val x = (1..100).map(Int::toDouble)

        val y = x.map {
            it.pow(2) + it + 1 + chain.next()
        }

        val yErr = List(x.size) { sigma }

        val model = DSProcessor.differentiate { x1 ->
            val cWithDefault = bindSymbolOrNull(c) ?: one
            bindSymbol(a) * x1.pow(2) + bindSymbol(b) * x1 + cWithDefault
        }

        val chi2 = FunctionOptimization.chiSquared(x, y, yErr) { x1 ->
            val cWithDefault = bindSymbolOrNull(c) ?: one
            bindSymbol(a) * x1.pow(2) + bindSymbol(b) * x1 + cWithDefault
        }

        val result = chi2.minimize(a to 1.5, b to 0.9, c to 1.0)
        println(result)
        println("Chi2/dof = ${result.value / (x.size - 3)}")
    }
}<|MERGE_RESOLUTION|>--- conflicted
+++ resolved
@@ -11,9 +11,12 @@
 import space.kscience.kmath.distributions.NormalDistribution
 import space.kscience.kmath.expressions.Symbol.Companion.x
 import space.kscience.kmath.expressions.Symbol.Companion.y
+import space.kscience.kmath.expressions.chiSquaredExpression
 import space.kscience.kmath.expressions.symbol
 import space.kscience.kmath.optimization.*
 import space.kscience.kmath.stat.RandomGenerator
+import space.kscience.kmath.structures.asBuffer
+import space.kscience.kmath.structures.map
 import kotlin.math.pow
 import kotlin.test.Test
 
@@ -23,20 +26,10 @@
     }
 
     @Test
-<<<<<<< HEAD
     fun testGradientOptimization() = runBlocking {
         val result = normal.optimizeWith(CMOptimizer, x to 1.0, y to 1.0)
         println(result.resultPoint)
         println(result.resultValue)
-=======
-    fun testGradientOptimization() {
-        val result = normal.optimize(x, y) {
-            initialGuess(x to 1.0, y to 1.0)
-            // no need to select optimizer. Gradient optimizer is used by default because gradients are provided by function.
-        }
-        println(result.point)
-        println(result.value)
->>>>>>> ff1fee02
     }
 
     @Test
@@ -59,26 +52,27 @@
         val sigma = 1.0
         val generator = NormalDistribution(0.0, sigma)
         val chain = generator.sample(RandomGenerator.default(112667))
-        val x = (1..100).map(Int::toDouble)
+        val x = (1..100).map(Int::toDouble).asBuffer()
 
         val y = x.map {
             it.pow(2) + it + 1 + chain.next()
         }
 
-        val yErr = List(x.size) { sigma }
+        val yErr = List(x.size) { sigma }.asBuffer()
 
-        val model = DSProcessor.differentiate { x1 ->
+        val chi2 = DSProcessor.chiSquaredExpression(
+            x, y, yErr
+        ) { arg ->
             val cWithDefault = bindSymbolOrNull(c) ?: one
-            bindSymbol(a) * x1.pow(2) + bindSymbol(b) * x1 + cWithDefault
+            bindSymbol(a) * arg.pow(2) + bindSymbol(b) * arg + cWithDefault
         }
 
-        val chi2 = FunctionOptimization.chiSquared(x, y, yErr) { x1 ->
-            val cWithDefault = bindSymbolOrNull(c) ?: one
-            bindSymbol(a) * x1.pow(2) + bindSymbol(b) * x1 + cWithDefault
-        }
-
-        val result = chi2.minimize(a to 1.5, b to 0.9, c to 1.0)
+        val result: FunctionOptimization<Double> = chi2.optimizeWith(
+            CMOptimizer,
+            mapOf(a to 1.5, b to 0.9, c to 1.0),
+            FunctionOptimizationTarget.MINIMIZE
+        )
         println(result)
-        println("Chi2/dof = ${result.value / (x.size - 3)}")
+        println("Chi2/dof = ${result.resultValue / (x.size - 3)}")
     }
 }