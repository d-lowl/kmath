pluginManagement {
    repositories {
        maven("https://repo.kotlin.link")
        mavenCentral()
        gradlePluginPortal()
    }

    val toolsVersion = "0.10.0"
    val kotlinVersion = "1.5.20"

    plugins {
        id("ru.mipt.npm.gradle.project") version toolsVersion
        id("ru.mipt.npm.gradle.mpp") version toolsVersion
        id("ru.mipt.npm.gradle.jvm") version toolsVersion
        kotlin("multiplatform") version kotlinVersion
        kotlin("jvm") version kotlinVersion
        kotlin("plugin.allopen") version kotlinVersion
        id("org.jetbrains.kotlinx.benchmark") version "0.3.1"
        kotlin("jupyter.api") version "0.10.0-25"
    }
}

rootProject.name = "kmath"

include(
    ":kmath-memory",
    ":kmath-complex",
    ":kmath-core",
    ":kmath-coroutines",
    ":kmath-functions",
    ":kmath-histograms",
    ":kmath-commons",
    ":kmath-viktor",
    ":kmath-stat",
    ":kmath-nd4j",
    ":kmath-dimensions",
    ":kmath-for-real",
    ":kmath-geometry",
    ":kmath-ast",
    ":kmath-ejml",
    ":kmath-kotlingrad",
<<<<<<< HEAD
    ":examples"
)

if(System.getProperty("os.name") == "Linux"){
    include(":kmath-torch")
}
=======
    ":kmath-tensors",
    ":kmath-jupyter",
    ":kmath-symja",
    ":kmath-jafama",
    ":examples",
    ":benchmarks",
)
>>>>>>> d50163d2
<|MERGE_RESOLUTION|>--- conflicted
+++ resolved
@@ -39,14 +39,6 @@
     ":kmath-ast",
     ":kmath-ejml",
     ":kmath-kotlingrad",
-<<<<<<< HEAD
-    ":examples"
-)
-
-if(System.getProperty("os.name") == "Linux"){
-    include(":kmath-torch")
-}
-=======
     ":kmath-tensors",
     ":kmath-jupyter",
     ":kmath-symja",
@@ -54,4 +46,7 @@
     ":examples",
     ":benchmarks",
 )
->>>>>>> d50163d2
+
+if(System.getProperty("os.name") == "Linux"){
+    include(":kmath-torch")
+}