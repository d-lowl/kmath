pluginManagement {
    repositories {
        maven("https://repo.kotlin.link")
        mavenCentral()
        gradlePluginPortal()
    }

    val kotlinVersion = "1.6.0-RC"
    val toolsVersion = "0.10.5"

    plugins {
        id("org.jetbrains.kotlinx.benchmark") version "0.3.1"
        id("ru.mipt.npm.gradle.project") version toolsVersion
        id("ru.mipt.npm.gradle.jvm") version toolsVersion
        id("ru.mipt.npm.gradle.mpp") version toolsVersion
        kotlin("multiplatform") version kotlinVersion
        kotlin("plugin.allopen") version kotlinVersion
    }
}

rootProject.name = "kmath"

enableFeaturePreview("TYPESAFE_PROJECT_ACCESSORS")
enableFeaturePreview("VERSION_CATALOGS")

include(
    ":kmath-memory",
    ":kmath-complex",
    ":kmath-core",
    ":kmath-coroutines",
    ":kmath-functions",
    ":kmath-histograms",
    ":kmath-commons",
    ":kmath-viktor",
    ":kmath-multik",
    ":kmath-optimization",
    ":kmath-stat",
    ":kmath-nd4j",
    ":kmath-dimensions",
    ":kmath-for-real",
    ":kmath-geometry",
    ":kmath-ast",
    ":kmath-ejml",
    ":kmath-kotlingrad",
    ":kmath-tensors",
    ":kmath-jupyter",
    ":kmath-symja",
    ":kmath-jafama",
    ":examples",
<<<<<<< HEAD
    ":benchmarks"
)


if(System.getProperty("os.name") == "Linux"){
    include(":kmath-noa")
}
=======
    ":benchmarks",
)
>>>>>>> 46e7da9a
<|MERGE_RESOLUTION|>--- conflicted
+++ resolved
@@ -47,15 +47,10 @@
     ":kmath-symja",
     ":kmath-jafama",
     ":examples",
-<<<<<<< HEAD
-    ":benchmarks"
+    ":benchmarks",
 )
 
 
 if(System.getProperty("os.name") == "Linux"){
     include(":kmath-noa")
-}
-=======
-    ":benchmarks",
-)
->>>>>>> 46e7da9a
+}