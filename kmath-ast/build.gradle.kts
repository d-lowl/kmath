--- conflicted
+++ resolved
@@ -6,18 +6,14 @@
     commonMain {
         dependencies {
             api(project(":kmath-core"))
-<<<<<<< HEAD
-=======
-            api("com.github.h0tk3y.betterParse:better-parse:0.4.0")
->>>>>>> f76575bf
         }
     }
 
     jvmMain {
         dependencies {
+            api("com.github.h0tk3y.betterParse:better-parse:0.4.0")
             implementation("org.ow2.asm:asm:8.0.1")
             implementation("org.ow2.asm:asm-commons:8.0.1")
-            implementation("com.github.h0tk3y.betterParse:better-parse:0.4.0")
         }
     }
 }