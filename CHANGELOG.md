--- conflicted
+++ resolved
@@ -36,12 +36,9 @@
 - Matrix LUP `inverse` renamed to `inverseWithLup`
 - `NumericAlgebra` moved outside of regular algebra chain (`Ring` no longer implements it).
 - Features moved to NDStructure and became transparent.
-<<<<<<< HEAD
-- `Complex` and related features moved to a separate module `kmath-complex`
-=======
 - Capitalization of LUP in many names changed to Lup.
 - Refactored `NDStructure` algebra to be more simple, preferring under-the-hood conversion to explicit NDStructure types
->>>>>>> e1ca02dc
+- `Complex` and related features moved to a separate module `kmath-complex`
 
 ### Deprecated
 
