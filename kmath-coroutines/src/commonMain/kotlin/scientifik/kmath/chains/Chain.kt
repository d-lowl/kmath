/*
 * Copyright  2018 Alexander Nozik.
 *
 * Licensed under the Apache License, Version 2.0 (the "License");
 * you may not use this file except in compliance with the License.
 * You may obtain a copy of the License at
 *
 *      http://www.apache.org/licenses/LICENSE-2.0
 *
 *  Unless required by applicable law or agreed to in writing, software
 *  distributed under the License is distributed on an "AS IS" BASIS,
 *  WITHOUT WARRANTIES OR CONDITIONS OF ANY KIND, either express or implied.
 *  See the License for the specific language governing permissions and
 *  limitations under the License.
 */

package scientifik.kmath.chains

import kotlinx.coroutines.flow.Flow
import kotlinx.coroutines.flow.FlowCollector
import kotlinx.coroutines.flow.flow
import kotlinx.coroutines.sync.Mutex
import kotlinx.coroutines.sync.withLock

/**
 * A not-necessary-Markov chain of some type
 * @param R - the chain element type
 */
interface Chain<out R> : Flow<R> {
    /**
     * Generate next value, changing state if needed
     */
    suspend fun next(): R

    /**
     * Create a copy of current chain state. Consuming resulting chain does not affect initial chain
     */
    fun fork(): Chain<R>

<<<<<<< HEAD
    @OptIn(InternalCoroutinesApi::class)
    override suspend fun collect(collector: FlowCollector<R>): Unit = flow {
        while (true)
            emit(next())

    }.collect(collector)
=======
    override suspend fun collect(collector: FlowCollector<R>): Unit =
        flow { while (true) emit(next()) }.collect(collector)
>>>>>>> bea2f2f4

    companion object
}


fun <T> Iterator<T>.asChain(): Chain<T> = SimpleChain { next() }
fun <T> Sequence<T>.asChain(): Chain<T> = iterator().asChain()

/**
 * A simple chain of independent tokens
 */
class SimpleChain<out R>(private val gen: suspend () -> R) : Chain<R> {
    override suspend fun next(): R = gen()
    override fun fork(): Chain<R> = this
}

/**
 * A stateless Markov chain
 */
class MarkovChain<out R : Any>(private val seed: suspend () -> R, private val gen: suspend (R) -> R) : Chain<R> {
    private val mutex: Mutex = Mutex()
    private var value: R? = null

    fun value(): R? = value

    override suspend fun next(): R = mutex.withLock {
        val newValue = gen(value ?: seed())
        value = newValue
        return newValue
    }

    override fun fork(): Chain<R> = MarkovChain(seed = { value ?: seed() }, gen = gen)
}

/**
 * A chain with possibly mutable state. The state must not be changed outside the chain. Two chins should never share the state
 * @param S - the state of the chain
 * @param forkState - the function to copy current state without modifying it
 */
class StatefulChain<S, out R>(
    private val state: S,
    private val seed: S.() -> R,
    private val forkState: ((S) -> S),
    private val gen: suspend S.(R) -> R
) : Chain<R> {
<<<<<<< HEAD
    private val mutex = Mutex()
=======
    private val mutex: Mutex = Mutex()

>>>>>>> bea2f2f4
    private var value: R? = null

    fun value(): R? = value

    override suspend fun next(): R = mutex.withLock {
        val newValue = state.gen(value ?: state.seed())
        value = newValue
        return newValue
    }

    override fun fork(): Chain<R> = StatefulChain(forkState(state), seed, forkState, gen)
}

/**
 * A chain that repeats the same value
 */
class ConstantChain<out T>(val value: T) : Chain<T> {
    override suspend fun next(): T = value

    override fun fork(): Chain<T> = this
}

/**
 * Map the chain result using suspended transformation. Initial chain result can no longer be safely consumed
 * since mapped chain consumes tokens. Accepts regular transformation function
 */
fun <T, R> Chain<T>.map(func: suspend (T) -> R): Chain<R> = object : Chain<R> {
    override suspend fun next(): R = func(this@map.next())
    override fun fork(): Chain<R> = this@map.fork().map(func)
}

/**
 * [block] must be a pure function or at least not use external random variables, otherwise fork could be broken
 */
fun <T> Chain<T>.filter(block: (T) -> Boolean): Chain<T> = object : Chain<T> {
    override suspend fun next(): T {
        var next: T
<<<<<<< HEAD
        do next = this@filter.next()
        while (!block(next))
=======

        do next = this@filter.next()
        while (!block(next))

>>>>>>> bea2f2f4
        return next
    }

    override fun fork(): Chain<T> = this@filter.fork().filter(block)
}

/**
 * Map the whole chain
 */
fun <T, R> Chain<T>.collect(mapper: suspend (Chain<T>) -> R): Chain<R> = object : Chain<R> {
    override suspend fun next(): R = mapper(this@collect)
    override fun fork(): Chain<R> = this@collect.fork().collect(mapper)
}

fun <T, S, R> Chain<T>.collectWithState(state: S, stateFork: (S) -> S, mapper: suspend S.(Chain<T>) -> R): Chain<R> =
    object : Chain<R> {
        override suspend fun next(): R = state.mapper(this@collectWithState)

        override fun fork(): Chain<R> =
            this@collectWithState.fork().collectWithState(stateFork(state), stateFork, mapper)
    }

/**
 * Zip two chains together using given transformation
 */
fun <T, U, R> Chain<T>.zip(other: Chain<U>, block: suspend (T, U) -> R): Chain<R> = object : Chain<R> {
    override suspend fun next(): R = block(this@zip.next(), other.next())
    override fun fork(): Chain<R> = this@zip.fork().zip(other.fork(), block)
}<|MERGE_RESOLUTION|>--- conflicted
+++ resolved
@@ -37,17 +37,8 @@
      */
     fun fork(): Chain<R>
 
-<<<<<<< HEAD
-    @OptIn(InternalCoroutinesApi::class)
-    override suspend fun collect(collector: FlowCollector<R>): Unit = flow {
-        while (true)
-            emit(next())
-
-    }.collect(collector)
-=======
     override suspend fun collect(collector: FlowCollector<R>): Unit =
         flow { while (true) emit(next()) }.collect(collector)
->>>>>>> bea2f2f4
 
     companion object
 }
@@ -68,18 +59,24 @@
  * A stateless Markov chain
  */
 class MarkovChain<out R : Any>(private val seed: suspend () -> R, private val gen: suspend (R) -> R) : Chain<R> {
-    private val mutex: Mutex = Mutex()
+
+    private val mutex = Mutex()
+
     private var value: R? = null
 
     fun value(): R? = value
 
-    override suspend fun next(): R = mutex.withLock {
-        val newValue = gen(value ?: seed())
-        value = newValue
-        return newValue
+    override suspend fun next(): R {
+        mutex.withLock {
+            val newValue = gen(value ?: seed())
+            value = newValue
+            return newValue
+        }
     }
 
-    override fun fork(): Chain<R> = MarkovChain(seed = { value ?: seed() }, gen = gen)
+    override fun fork(): Chain<R> {
+        return MarkovChain(seed = { value ?: seed() }, gen = gen)
+    }
 }
 
 /**
@@ -93,20 +90,18 @@
     private val forkState: ((S) -> S),
     private val gen: suspend S.(R) -> R
 ) : Chain<R> {
-<<<<<<< HEAD
-    private val mutex = Mutex()
-=======
     private val mutex: Mutex = Mutex()
 
->>>>>>> bea2f2f4
     private var value: R? = null
 
     fun value(): R? = value
 
-    override suspend fun next(): R = mutex.withLock {
-        val newValue = state.gen(value ?: state.seed())
-        value = newValue
-        return newValue
+    override suspend fun next(): R {
+        mutex.withLock {
+            val newValue = state.gen(value ?: state.seed())
+            value = newValue
+            return newValue
+        }
     }
 
     override fun fork(): Chain<R> = StatefulChain(forkState(state), seed, forkState, gen)
@@ -136,15 +131,10 @@
 fun <T> Chain<T>.filter(block: (T) -> Boolean): Chain<T> = object : Chain<T> {
     override suspend fun next(): T {
         var next: T
-<<<<<<< HEAD
-        do next = this@filter.next()
-        while (!block(next))
-=======
 
         do next = this@filter.next()
         while (!block(next))
 
->>>>>>> bea2f2f4
         return next
     }
 
