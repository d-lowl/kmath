--- conflicted
+++ resolved
@@ -8,11 +8,7 @@
  */
 interface TrigonometricOperations<T> : FieldOperations<T> {
     /**
-<<<<<<< HEAD
-     * Computes the sine of [arg] .
-=======
      * Computes the sine of [arg].
->>>>>>> e2e26c10
      */
     fun sin(arg: T): T
 
@@ -20,85 +16,56 @@
      * Computes the cosine of [arg].
      */
     fun cos(arg: T): T
-<<<<<<< HEAD
 
     /**
      * Computes the tangent of [arg].
      */
     fun tan(arg: T): T
 
-=======
-
-    /**
-     * Computes the tangent of [arg].
-     */
-    fun tan(arg: T): T
+    /**
+     * Computes the inverse sine of [arg].
+     */
+    fun asin(arg: T): T
+
+    /**
+     * Computes the inverse cosine of [arg].
+     */
+    fun acos(arg: T): T
+
+    /**
+     * Computes the inverse tangent of [arg].
+     */
+    fun atan(arg: T): T
 
     companion object {
         /**
          * The identifier of sine.
          */
-        const val SIN_OPERATION: String = "sin"
+        const val SIN_OPERATION = "sin"
 
         /**
          * The identifier of cosine.
          */
-        const val COS_OPERATION: String = "cos"
+        const val COS_OPERATION = "cos"
 
         /**
          * The identifier of tangent.
          */
-        const val TAN_OPERATION: String = "tan"
-    }
-}
-
-/**
- * A container for inverse trigonometric operations for specific type. They are limited to semifields.
- *
- * The operations are not exposed to class directly to avoid method bloat but instead are declared in the field.
- * It also allows to override behavior for optional operations.
- */
-interface InverseTrigonometricOperations<T> : TrigonometricOperations<T> {
->>>>>>> e2e26c10
-    /**
-     * Computes the inverse sine of [arg].
-     */
-    fun asin(arg: T): T
-
-    /**
-     * Computes the inverse cosine of [arg].
-     */
-    fun acos(arg: T): T
-
-    /**
-     * Computes the inverse tangent of [arg].
-     */
-    fun atan(arg: T): T
-
-    companion object {
-<<<<<<< HEAD
-        const val SIN_OPERATION = "sin"
-        const val COS_OPERATION = "cos"
         const val TAN_OPERATION = "tan"
+
+        /**
+         * The identifier of inverse sine.
+         */
         const val ASIN_OPERATION = "asin"
+
+        /**
+         * The identifier of inverse cosine.
+         */
         const val ACOS_OPERATION = "acos"
+        /**
+         * The identifier of inverse tangent.
+         */
         const val ATAN_OPERATION = "atan"
-=======
-        /**
-         * The identifier of inverse sine.
-         */
-        const val ASIN_OPERATION: String = "asin"
-
-        /**
-         * The identifier of inverse cosine.
-         */
-        const val ACOS_OPERATION: String = "acos"
-
-        /**
-         * The identifier of inverse tangent.
-         */
-        const val ATAN_OPERATION: String = "atan"
->>>>>>> e2e26c10
     }
 }
 
@@ -116,9 +83,20 @@
  * Computes the tangent of [arg].
  */
 fun <T : MathElement<out TrigonometricOperations<T>>> tan(arg: T): T = arg.context.tan(arg)
-<<<<<<< HEAD
+
+/**
+ * Computes the inverse sine of [arg].
+ */
 fun <T : MathElement<out TrigonometricOperations<T>>> asin(arg: T): T = arg.context.asin(arg)
+
+/**
+ * Computes the inverse cosine of [arg].
+ */
 fun <T : MathElement<out TrigonometricOperations<T>>> acos(arg: T): T = arg.context.acos(arg)
+
+/**
+ * Computes the inverse tangent of [arg].
+ */
 fun <T : MathElement<out TrigonometricOperations<T>>> atan(arg: T): T = arg.context.atan(arg)
 
 /**
@@ -175,23 +153,6 @@
 fun <T : MathElement<out HyperbolicTrigonometricOperations<T>>> asinh(arg: T): T = arg.context.asinh(arg)
 fun <T : MathElement<out HyperbolicTrigonometricOperations<T>>> acosh(arg: T): T = arg.context.acosh(arg)
 fun <T : MathElement<out HyperbolicTrigonometricOperations<T>>> atanh(arg: T): T = arg.context.atanh(arg)
-=======
-
-/**
- * Computes the inverse sine of [arg].
- */
-fun <T : MathElement<out InverseTrigonometricOperations<T>>> asin(arg: T): T = arg.context.asin(arg)
-
-/**
- * Computes the inverse cosine of [arg].
- */
-fun <T : MathElement<out InverseTrigonometricOperations<T>>> acos(arg: T): T = arg.context.acos(arg)
-
-/**
- * Computes the inverse tangent of [arg].
- */
-fun <T : MathElement<out InverseTrigonometricOperations<T>>> atan(arg: T): T = arg.context.atan(arg)
->>>>>>> e2e26c10
 
 /**
  * A context extension to include power operations based on exponentiation.
@@ -239,8 +200,6 @@
  */
 fun <T : MathElement<out PowerOperations<T>>> sqrt(arg: T): T = arg pow 0.5
 
-<<<<<<< HEAD
-=======
 /**
  * Computes the square of the value [arg].
  */
@@ -249,7 +208,6 @@
 /**
  * A container for operations related to `exp` and `ln` functions.
  */
->>>>>>> e2e26c10
 interface ExponentialOperations<T> : Algebra<T> {
     /**
      * Computes Euler's number `e` raised to the power of the value [arg].
