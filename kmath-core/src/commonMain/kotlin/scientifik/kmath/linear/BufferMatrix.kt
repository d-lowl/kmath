--- conflicted
+++ resolved
@@ -102,11 +102,7 @@
     val array = DoubleArray(this.rowNum * other.colNum)
 
     //convert to array to insure there is not memory indirection
-<<<<<<< HEAD
-    fun Buffer<out Double>.unsafeArray(): DoubleArray = if (this is DoubleBuffer) {
-=======
     fun Buffer<out Double>.unsafeArray(): DoubleArray = if (this is RealBuffer) {
->>>>>>> 896cc3dc
         array
     } else {
         DoubleArray(size) { get(it) }
