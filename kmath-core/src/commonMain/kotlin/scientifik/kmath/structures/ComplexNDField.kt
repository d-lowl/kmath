package scientifik.kmath.structures

import scientifik.kmath.operations.Complex
import scientifik.kmath.operations.ComplexField
import scientifik.kmath.operations.FieldElement
import scientifik.kmath.operations.complex

typealias ComplexNDElement = BufferedNDFieldElement<Complex, ComplexField>

/**
 * An optimized nd-field for complex numbers
 */
class ComplexNDField(override val shape: IntArray) :
    BufferedNDField<Complex, ComplexField>,
    ExtendedNDField<Complex, ComplexField, NDBuffer<Complex>> {

    override val strides: Strides = DefaultStrides(shape)
    override val elementContext: ComplexField get() = ComplexField
    override val zero: ComplexNDElement by lazy { produce { zero } }
    override val one: ComplexNDElement by lazy { produce { one } }

    inline fun buildBuffer(size: Int, crossinline initializer: (Int) -> Complex): Buffer<Complex> =
        Buffer.complex(size) { initializer(it) }

    /**
     * Inline transform an NDStructure to another structure
     */
    override fun map(
        arg: NDBuffer<Complex>,
        transform: ComplexField.(Complex) -> Complex
    ): ComplexNDElement {
        check(arg)
        val array = buildBuffer(arg.strides.linearSize) { offset -> ComplexField.transform(arg.buffer[offset]) }
        return BufferedNDFieldElement(this, array)
    }

    override fun produce(initializer: ComplexField.(IntArray) -> Complex): ComplexNDElement {
        val array = buildBuffer(strides.linearSize) { offset -> elementContext.initializer(strides.index(offset)) }
        return BufferedNDFieldElement(this, array)
    }

    override fun mapIndexed(
        arg: NDBuffer<Complex>,
        transform: ComplexField.(index: IntArray, Complex) -> Complex
    ): ComplexNDElement {
        check(arg)

        return BufferedNDFieldElement(
            this,
            buildBuffer(arg.strides.linearSize) { offset ->
                elementContext.transform(
                    arg.strides.index(offset),
                    arg.buffer[offset]
                )
            })
    }

    override fun combine(
        a: NDBuffer<Complex>,
        b: NDBuffer<Complex>,
        transform: ComplexField.(Complex, Complex) -> Complex
    ): ComplexNDElement {
        check(a, b)

        return BufferedNDFieldElement(
            this,
            buildBuffer(strides.linearSize) { offset -> elementContext.transform(a.buffer[offset], b.buffer[offset]) })
    }

    override fun NDBuffer<Complex>.toElement(): FieldElement<NDBuffer<Complex>, *, out BufferedNDField<Complex, ComplexField>> =
        BufferedNDFieldElement(this@ComplexNDField, buffer)

<<<<<<< HEAD
    override fun power(arg: NDBuffer<Complex>, pow: Number): ComplexNDElement =
        map(arg) { power(it, pow) }

    override fun exp(arg: NDBuffer<Complex>): ComplexNDElement = map(arg) { exp(it) }
    override fun ln(arg: NDBuffer<Complex>): ComplexNDElement = map(arg) { ln(it) }

    override fun sin(arg: NDBuffer<Complex>): ComplexNDElement = map(arg) { sin(it) }
    override fun cos(arg: NDBuffer<Complex>): ComplexNDElement = map(arg) { cos(it) }
    override fun tan(arg: NDBuffer<Complex>): ComplexNDElement = map(arg) { tan(it) }
    override fun asin(arg: NDBuffer<Complex>): ComplexNDElement = map(arg) { asin(it) }
    override fun acos(arg: NDBuffer<Complex>): ComplexNDElement = map(arg) { acos(it) }
    override fun atan(arg: NDBuffer<Complex>): ComplexNDElement = map(arg) { atan(it) }

    override fun sinh(arg: NDBuffer<Complex>): ComplexNDElement = map(arg) { sinh(it) }
    override fun cosh(arg: NDBuffer<Complex>): ComplexNDElement = map(arg) { cosh(it) }
    override fun tanh(arg: NDBuffer<Complex>): ComplexNDElement = map(arg) { tanh(it) }
    override fun asinh(arg: NDBuffer<Complex>): ComplexNDElement = map(arg) { asinh(it) }
    override fun acosh(arg: NDBuffer<Complex>): ComplexNDElement = map(arg) { acosh(it) }
    override fun atanh(arg: NDBuffer<Complex>): ComplexNDElement = map(arg) { atanh(it) }
=======
    override fun power(arg: NDBuffer<Complex>, pow: Number): ComplexNDElement = map(arg) { power(it, pow) }

    override fun exp(arg: NDBuffer<Complex>): ComplexNDElement = map(arg) { exp(it) }

    override fun ln(arg: NDBuffer<Complex>): ComplexNDElement = map(arg) { ln(it) }

    override fun sin(arg: NDBuffer<Complex>): ComplexNDElement = map(arg) { sin(it) }

    override fun cos(arg: NDBuffer<Complex>): ComplexNDElement = map(arg) { cos(it) }

    override fun tan(arg: NDBuffer<Complex>): ComplexNDElement = map(arg) { tan(it) }

    override fun asin(arg: NDBuffer<Complex>): ComplexNDElement = map(arg) { asin(it) }

    override fun acos(arg: NDBuffer<Complex>): ComplexNDElement = map(arg) { acos(it) }

    override fun atan(arg: NDBuffer<Complex>): ComplexNDElement = map(arg) { atan(it) }
>>>>>>> e2e26c10
}


/**
 * Fast element production using function inlining
 */
inline fun BufferedNDField<Complex, ComplexField>.produceInline(crossinline initializer: ComplexField.(Int) -> Complex): ComplexNDElement {
    val buffer = Buffer.complex(strides.linearSize) { offset -> ComplexField.initializer(offset) }
    return BufferedNDFieldElement(this, buffer)
}

/**
 * Map one [ComplexNDElement] using function with indices.
 */
inline fun ComplexNDElement.mapIndexed(crossinline transform: ComplexField.(index: IntArray, Complex) -> Complex): ComplexNDElement =
    context.produceInline { offset -> transform(strides.index(offset), buffer[offset]) }

/**
 * Map one [ComplexNDElement] using function without indices.
 */
inline fun ComplexNDElement.map(crossinline transform: ComplexField.(Complex) -> Complex): ComplexNDElement {
    val buffer = Buffer.complex(strides.linearSize) { offset -> ComplexField.transform(buffer[offset]) }
    return BufferedNDFieldElement(context, buffer)
}

/**
 * Element by element application of any operation on elements to the whole array. Just like in numpy
 */
operator fun Function1<Complex, Complex>.invoke(ndElement: ComplexNDElement): ComplexNDElement =
    ndElement.map { this@invoke(it) }


/* plus and minus */

/**
 * Summation operation for [BufferedNDElement] and single element
 */
operator fun ComplexNDElement.plus(arg: Complex): ComplexNDElement = map { it + arg }

/**
 * Subtraction operation between [BufferedNDElement] and single element
 */
operator fun ComplexNDElement.minus(arg: Complex): ComplexNDElement =
    map { it - arg }

operator fun ComplexNDElement.plus(arg: Double): ComplexNDElement =
    map { it + arg }

operator fun ComplexNDElement.minus(arg: Double): ComplexNDElement =
    map { it - arg }

fun NDField.Companion.complex(vararg shape: Int): ComplexNDField = ComplexNDField(shape)

fun NDElement.Companion.complex(vararg shape: Int, initializer: ComplexField.(IntArray) -> Complex): ComplexNDElement =
    NDField.complex(*shape).produce(initializer)

/**
 * Produce a context for n-dimensional operations inside this real field
 */
inline fun <R> ComplexField.nd(vararg shape: Int, action: ComplexNDField.() -> R): R {
    return NDField.complex(*shape).run(action)
}<|MERGE_RESOLUTION|>--- conflicted
+++ resolved
@@ -70,7 +70,6 @@
     override fun NDBuffer<Complex>.toElement(): FieldElement<NDBuffer<Complex>, *, out BufferedNDField<Complex, ComplexField>> =
         BufferedNDFieldElement(this@ComplexNDField, buffer)
 
-<<<<<<< HEAD
     override fun power(arg: NDBuffer<Complex>, pow: Number): ComplexNDElement =
         map(arg) { power(it, pow) }
 
@@ -90,25 +89,6 @@
     override fun asinh(arg: NDBuffer<Complex>): ComplexNDElement = map(arg) { asinh(it) }
     override fun acosh(arg: NDBuffer<Complex>): ComplexNDElement = map(arg) { acosh(it) }
     override fun atanh(arg: NDBuffer<Complex>): ComplexNDElement = map(arg) { atanh(it) }
-=======
-    override fun power(arg: NDBuffer<Complex>, pow: Number): ComplexNDElement = map(arg) { power(it, pow) }
-
-    override fun exp(arg: NDBuffer<Complex>): ComplexNDElement = map(arg) { exp(it) }
-
-    override fun ln(arg: NDBuffer<Complex>): ComplexNDElement = map(arg) { ln(it) }
-
-    override fun sin(arg: NDBuffer<Complex>): ComplexNDElement = map(arg) { sin(it) }
-
-    override fun cos(arg: NDBuffer<Complex>): ComplexNDElement = map(arg) { cos(it) }
-
-    override fun tan(arg: NDBuffer<Complex>): ComplexNDElement = map(arg) { tan(it) }
-
-    override fun asin(arg: NDBuffer<Complex>): ComplexNDElement = map(arg) { asin(it) }
-
-    override fun acos(arg: NDBuffer<Complex>): ComplexNDElement = map(arg) { acos(it) }
-
-    override fun atan(arg: NDBuffer<Complex>): ComplexNDElement = map(arg) { atan(it) }
->>>>>>> e2e26c10
 }
 
 
