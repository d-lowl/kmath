--- conflicted
+++ resolved
@@ -12,11 +12,7 @@
     override val strides: Strides = DefaultStrides(shape)
 
     override val elementContext: RealField get() = RealField
-<<<<<<< HEAD
-    override val zero: BufferedNDFieldElement<Double, RealField> by lazy { produce { zero } }
-=======
     override val zero: RealNDElement by lazy { produce { zero } }
->>>>>>> e2e26c10
     override val one: RealNDElement by lazy { produce { one } }
 
     inline fun buildBuffer(size: Int, crossinline initializer: (Int) -> Double): Buffer<Double> =
@@ -76,7 +72,6 @@
     override fun ln(arg: NDBuffer<Double>): RealNDElement = map(arg) { ln(it) }
 
     override fun sin(arg: NDBuffer<Double>): RealNDElement = map(arg) { sin(it) }
-<<<<<<< HEAD
     override fun cos(arg: NDBuffer<Double>): RealNDElement = map(arg) { cos(it) }
     override fun tan(arg: NDBuffer<Double>): RealNDElement = map(arg) { tan(it) }
     override fun asin(arg: NDBuffer<Double>): RealNDElement = map(arg) { asin(it) }
@@ -89,18 +84,6 @@
     override fun asinh(arg: NDBuffer<Double>): RealNDElement = map(arg) { asinh(it) }
     override fun acosh(arg: NDBuffer<Double>): RealNDElement = map(arg) { acosh(it) }
     override fun atanh(arg: NDBuffer<Double>): RealNDElement = map(arg) { atanh(it) }
-=======
-
-    override fun cos(arg: NDBuffer<Double>): RealNDElement = map(arg) { cos(it) }
-
-    override fun tan(arg: NDBuffer<Double>): NDBuffer<Double> = map(arg) { tan(it) }
-
-    override fun asin(arg: NDBuffer<Double>): NDBuffer<Double> = map(arg) { asin(it) }
-
-    override fun acos(arg: NDBuffer<Double>): NDBuffer<Double> = map(arg) { acos(it) }
-
-    override fun atan(arg: NDBuffer<Double>): NDBuffer<Double> = map(arg) { atan(it) }
->>>>>>> e2e26c10
 }
 
 
@@ -138,24 +121,17 @@
 /**
  * Summation operation for [BufferedNDElement] and single element
  */
-<<<<<<< HEAD
-operator fun RealNDElement.plus(arg: Double): RealNDElement = map { it + arg }
-=======
 operator fun RealNDElement.plus(arg: Double): RealNDElement =
     map { it + arg }
->>>>>>> e2e26c10
 
 /**
  * Subtraction operation between [BufferedNDElement] and single element
  */
-<<<<<<< HEAD
-operator fun RealNDElement.minus(arg: Double): RealNDElement = map { it - arg }
-=======
 operator fun RealNDElement.minus(arg: Double): RealNDElement =
     map { it - arg }
->>>>>>> e2e26c10
 
 /**
  * Produce a context for n-dimensional operations inside this real field
  */
+
 inline fun <R> RealField.nd(vararg shape: Int, action: RealNDField.() -> R): R = NDField.real(*shape).run(action)