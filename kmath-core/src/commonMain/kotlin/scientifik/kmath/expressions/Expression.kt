--- conflicted
+++ resolved
@@ -24,14 +24,4 @@
      * A constant expression which does not depend on arguments
      */
     fun const(value: T): E
-<<<<<<< HEAD
-}
-
-fun <T, E> ExpressionContext<T, E>.produce(node: SyntaxTreeNode): E = when (node) {
-    is NumberNode -> error("Single number nodes are not supported")
-    is SingularNode -> variable(node.value)
-    is UnaryNode -> unaryOperation(node.operation, produce(node.value))
-    is BinaryNode -> binaryOperation(node.operation, produce(node.left), produce(node.right))
-=======
->>>>>>> 0507bfcc
 }