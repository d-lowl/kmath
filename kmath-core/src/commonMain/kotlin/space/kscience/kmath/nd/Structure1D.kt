package space.kscience.kmath.nd

import space.kscience.kmath.structures.Buffer
import space.kscience.kmath.structures.MutableBuffer
import space.kscience.kmath.structures.asMutableBuffer
import space.kscience.kmath.structures.asSequence

/**
 * A structure that is guaranteed to be one-dimensional
 */
public interface Structure1D<T> : StructureND<T>, Buffer<T> {
    public override val dimension: Int get() = 1

    public override operator fun get(index: IntArray): T {
        require(index.size == 1) { "Index dimension mismatch. Expected 1 but found ${index.size}" }
        return get(index[0])
    }

    public override operator fun iterator(): Iterator<T> = (0 until size).asSequence().map(::get).iterator()
}

/**
 * A mutable structure that is guaranteed to be one-dimensional
 */
public interface MutableStructure1D<T> : Structure1D<T>, MutableNDStructure<T>, MutableBuffer<T> {
    public override operator fun set(index: IntArray, value: T) {
        require(index.size == 1) { "Index dimension mismatch. Expected 1 but found ${index.size}" }
        set(index[0], value)
    }
}

/**
 * A 1D wrapper for nd-structure
 */
private inline class Structure1DWrapper<T>(val structure: StructureND<T>) : Structure1D<T> {
    override val shape: IntArray get() = structure.shape
    override val size: Int get() = structure.shape[0]

    override operator fun get(index: Int): T = structure[index]
    override fun elements(): Sequence<Pair<IntArray, T>> = structure.elements()
}

/**
 * A 1D wrapper for a mutable nd-structure
 */
private inline class MutableStructure1DWrapper<T>(val structure: MutableNDStructure<T>) : MutableStructure1D<T> {
    override val shape: IntArray get() = structure.shape
    override val size: Int get() = structure.shape[0]
    override fun elements(): Sequence<Pair<IntArray, T>> {
        TODO("Not yet implemented")
    }

    override fun get(index: Int): T = structure[index]
    override fun set(index: Int, value: T) {
        structure[intArrayOf(index)] = value
    }

    override fun copy(): MutableBuffer<T> =
        structure.elements().map { it.second }.toMutableList().asMutableBuffer()
}


/**
 * A structure wrapper for buffer
 */
private inline class Buffer1DWrapper<T>(val buffer: Buffer<T>) : Structure1D<T> {
    override val shape: IntArray get() = intArrayOf(buffer.size)
    override val size: Int get() = buffer.size

    override fun elements(): Sequence<Pair<IntArray, T>> =
        buffer.asSequence().mapIndexed { index, value -> intArrayOf(index) to value }

    override operator fun get(index: Int): T = buffer[index]
}

private inline class MutableBuffer1DWrapper<T>(val buffer: MutableBuffer<T>) : MutableStructure1D<T> {
    override val shape: IntArray get() = intArrayOf(buffer.size)
    override val size: Int get() = buffer.size

    override fun elements(): Sequence<Pair<IntArray, T>> =
        buffer.asSequence().mapIndexed { index, value -> intArrayOf(index) to value }

    override operator fun get(index: Int): T = buffer[index]
    override fun set(index: Int, value: T) {
        buffer[index] = value
    }

    override fun copy(): MutableBuffer<T> = buffer.copy()
}

/**
 * Represent a [StructureND] as [Structure1D]. Throw error in case of dimension mismatch
 */
public fun <T> StructureND<T>.as1D(): Structure1D<T> = this as? Structure1D<T> ?: if (shape.size == 1) {
    when (this) {
        is BufferND -> Buffer1DWrapper(this.buffer)
        else -> Structure1DWrapper(this)
    }
} else error("Can't create 1d-structure from ${shape.size}d-structure")

public fun <T> MutableNDStructure<T>.as1D(): MutableStructure1D<T> =
    this as? MutableStructure1D<T> ?: if (shape.size == 1) {
        when (this) {
            is MutableNDBuffer -> MutableBuffer1DWrapper(this.buffer)
            else -> MutableStructure1DWrapper(this)
        }
    } else error("Can't create 1d-structure from ${shape.size}d-structure")

/**
 * Represent this buffer as 1D structure
 */
public fun <T> Buffer<T>.asND(): Structure1D<T> = Buffer1DWrapper(this)

<<<<<<< HEAD
public fun <T> MutableBuffer<T>.asND(): MutableStructure1D<T> = MutableBuffer1DWrapper(this)
=======
/**
 * Expose inner buffer of this [Structure1D] if possible
 */
internal fun <T : Any> Structure1D<T>.unwrap(): Buffer<T> = when {
    this is Buffer1DWrapper<T> -> buffer
    this is Structure1DWrapper && structure is BufferND<T> -> structure.buffer
    else -> this
}
>>>>>>> defaf716
<|MERGE_RESOLUTION|>--- conflicted
+++ resolved
@@ -22,7 +22,7 @@
 /**
  * A mutable structure that is guaranteed to be one-dimensional
  */
-public interface MutableStructure1D<T> : Structure1D<T>, MutableNDStructure<T>, MutableBuffer<T> {
+public interface MutableStructure1D<T> : Structure1D<T>, MutableStructureND<T>, MutableBuffer<T> {
     public override operator fun set(index: IntArray, value: T) {
         require(index.size == 1) { "Index dimension mismatch. Expected 1 but found ${index.size}" }
         set(index[0], value)
@@ -43,12 +43,10 @@
 /**
  * A 1D wrapper for a mutable nd-structure
  */
-private inline class MutableStructure1DWrapper<T>(val structure: MutableNDStructure<T>) : MutableStructure1D<T> {
+private inline class MutableStructure1DWrapper<T>(val structure: MutableStructureND<T>) : MutableStructure1D<T> {
     override val shape: IntArray get() = structure.shape
     override val size: Int get() = structure.shape[0]
-    override fun elements(): Sequence<Pair<IntArray, T>> {
-        TODO("Not yet implemented")
-    }
+    override fun elements(): Sequence<Pair<IntArray, T>> = structure.elements()
 
     override fun get(index: Int): T = structure[index]
     override fun set(index: Int, value: T) {
@@ -73,21 +71,6 @@
     override operator fun get(index: Int): T = buffer[index]
 }
 
-private inline class MutableBuffer1DWrapper<T>(val buffer: MutableBuffer<T>) : MutableStructure1D<T> {
-    override val shape: IntArray get() = intArrayOf(buffer.size)
-    override val size: Int get() = buffer.size
-
-    override fun elements(): Sequence<Pair<IntArray, T>> =
-        buffer.asSequence().mapIndexed { index, value -> intArrayOf(index) to value }
-
-    override operator fun get(index: Int): T = buffer[index]
-    override fun set(index: Int, value: T) {
-        buffer[index] = value
-    }
-
-    override fun copy(): MutableBuffer<T> = buffer.copy()
-}
-
 /**
  * Represent a [StructureND] as [Structure1D]. Throw error in case of dimension mismatch
  */
@@ -98,12 +81,9 @@
     }
 } else error("Can't create 1d-structure from ${shape.size}d-structure")
 
-public fun <T> MutableNDStructure<T>.as1D(): MutableStructure1D<T> =
+public fun <T> MutableStructureND<T>.as1D(): MutableStructure1D<T> =
     this as? MutableStructure1D<T> ?: if (shape.size == 1) {
-        when (this) {
-            is MutableNDBuffer -> MutableBuffer1DWrapper(this.buffer)
-            else -> MutableStructure1DWrapper(this)
-        }
+        MutableStructure1DWrapper(this)
     } else error("Can't create 1d-structure from ${shape.size}d-structure")
 
 /**
@@ -111,9 +91,6 @@
  */
 public fun <T> Buffer<T>.asND(): Structure1D<T> = Buffer1DWrapper(this)
 
-<<<<<<< HEAD
-public fun <T> MutableBuffer<T>.asND(): MutableStructure1D<T> = MutableBuffer1DWrapper(this)
-=======
 /**
  * Expose inner buffer of this [Structure1D] if possible
  */
@@ -122,4 +99,3 @@
     this is Structure1DWrapper && structure is BufferND<T> -> structure.buffer
     else -> this
 }
->>>>>>> defaf716
