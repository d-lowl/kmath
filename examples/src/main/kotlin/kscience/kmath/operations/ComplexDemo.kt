--- conflicted
+++ resolved
@@ -1,28 +1,18 @@
 package kscience.kmath.operations
 
-<<<<<<< HEAD
-import kscience.kmath.complex.Complex
+import kscience.kmath.nd.NDAlgebra
 import kscience.kmath.complex.complex
-import kscience.kmath.structures.NDElement
-import kscience.kmath.structures.NDField
-
-fun main() {
-    // 2d element
-    val element = NDElement.complex(2, 2) { (i, j) ->
-=======
-import kscience.kmath.nd.NDAlgebra
-import kscience.kmath.nd.complex
 
 fun main() {
     // 2d element
     val element = NDAlgebra.complex(2, 2).produce { (i,j) ->
->>>>>>> e1ca02dc
         Complex(i.toDouble() - j.toDouble(), i.toDouble() + j.toDouble())
     }
     println(element)
 
     // 1d element operation
     val result = with(NDAlgebra.complex(8)) {
+    val element = NDAlgebra.complex(2, 2).produce { (i,j) ->
         val a = produce { (it) -> i * it - it.toDouble() }
         val b = 3
         val c = Complex(1.0, 1.0)
