@file:Suppress("unused")

package kscience.kmath.structures

import kscience.kmath.complex.Complex
import kscience.kmath.complex.ComplexField
import kscience.kmath.complex.complex
import kscience.kmath.complex.nd
import kscience.kmath.linear.transpose
<<<<<<< HEAD
=======
import kscience.kmath.nd.*
import kscience.kmath.operations.Complex
import kscience.kmath.operations.ComplexField
>>>>>>> e1ca02dc
import kscience.kmath.operations.invoke
import kotlin.system.measureTimeMillis

fun main() {
    val dim = 1000
    val n = 1000

<<<<<<< HEAD
    val realField = NDField.real(dim, dim)
    val complexField = NDField.complex(dim, dim)

    val realTime = measureTimeMillis {
        realField {
            var res: NDBuffer<Double> = one
            repeat(n) { res += 1.0 }
=======
    val realField = NDAlgebra.real(dim, dim)
    val complexField: ComplexNDField = NDAlgebra.complex(dim, dim)

    val realTime = measureTimeMillis {
        realField {
            var res: NDStructure<Double> = one
            repeat(n) {
                res += 1.0
            }
>>>>>>> e1ca02dc
        }
    }

    println("Real addition completed in $realTime millis")

    val complexTime = measureTimeMillis {
        complexField {
            var res: NDStructure<Complex> = one
            repeat(n) {
                res += 1.0
            }
        }
    }

    println("Complex addition completed in $complexTime millis")
}

fun complexExample() {
    //Create a context for 2-d structure with complex values
    ComplexField {
        nd(4, 8) {
            //a constant real-valued structure
            val x = one * 2.5
            //a structure generator specific to this context
            val matrix = produce { (k, l) -> k + l * i }
            //Perform sum
            val sum = matrix + x + 1.0

            //Represent the sum as 2d-structure and transpose
            sum.as2D().transpose()
        }
    }
}<|MERGE_RESOLUTION|>--- conflicted
+++ resolved
@@ -2,33 +2,15 @@
 
 package kscience.kmath.structures
 
-import kscience.kmath.complex.Complex
-import kscience.kmath.complex.ComplexField
-import kscience.kmath.complex.complex
-import kscience.kmath.complex.nd
 import kscience.kmath.linear.transpose
-<<<<<<< HEAD
-=======
 import kscience.kmath.nd.*
-import kscience.kmath.operations.Complex
-import kscience.kmath.operations.ComplexField
->>>>>>> e1ca02dc
-import kscience.kmath.operations.invoke
+import kscience.kmath.complex.*
 import kotlin.system.measureTimeMillis
 
 fun main() {
     val dim = 1000
     val n = 1000
 
-<<<<<<< HEAD
-    val realField = NDField.real(dim, dim)
-    val complexField = NDField.complex(dim, dim)
-
-    val realTime = measureTimeMillis {
-        realField {
-            var res: NDBuffer<Double> = one
-            repeat(n) { res += 1.0 }
-=======
     val realField = NDAlgebra.real(dim, dim)
     val complexField: ComplexNDField = NDAlgebra.complex(dim, dim)
 
@@ -38,7 +20,6 @@
             repeat(n) {
                 res += 1.0
             }
->>>>>>> e1ca02dc
         }
     }
 
@@ -62,6 +43,7 @@
         nd(4, 8) {
             //a constant real-valued structure
             val x = one * 2.5
+            operator fun Number.plus(other: Complex) = Complex(this.toDouble() + other.re, other.im)
             //a structure generator specific to this context
             val matrix = produce { (k, l) -> k + l * i }
             //Perform sum
